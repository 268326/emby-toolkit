{
  "name": "emby-actor-ui",
  "private": true,
<<<<<<< HEAD
  "version": "3.0.6",
=======
  "version": "3.0.7",
>>>>>>> c0735be0
  "type": "module",
  "scripts": {
    "dev": "vite --force",
    "build": "vite build",
    "preview": "vite preview"
  },
  "dependencies": {
    "@vicons/fluent": "^0.13.0",
    "@vicons/ionicons5": "^0.13.0",
    "@vueuse/core": "^13.5.0",
    "axios": "^1.9.0",
    "echarts": "^5.6.0",
    "marked": "^16.1.1",
    "naive-ui": "^2.41.0",
    "pinia": "^3.0.3",
    "sortablejs": "^1.15.6",
    "vue": "^3.5.13",
    "vue-echarts": "^7.0.3",
    "vue-router": "^4.5.1",
    "vuedraggable": "^4.1.0"
  },
  "devDependencies": {
    "@vitejs/plugin-vue": "^5.2.3",
    "vfonts": "^0.0.3",
    "vite": "^6.3.5"
  }
}<|MERGE_RESOLUTION|>--- conflicted
+++ resolved
@@ -1,11 +1,7 @@
 {
   "name": "emby-actor-ui",
   "private": true,
-<<<<<<< HEAD
-  "version": "3.0.6",
-=======
   "version": "3.0.7",
->>>>>>> c0735be0
   "type": "module",
   "scripts": {
     "dev": "vite --force",
